--- conflicted
+++ resolved
@@ -31,29 +31,19 @@
 }
 
 // The outer circle for the radio, always present.
-<<<<<<< HEAD
-.md-radio-outer-circle {
-=======
 .mat-radio-outer-circle {
-  border: solid 2px;
-  border-radius: 50%;
->>>>>>> 210ff020
   box-sizing: border-box;
   height: $mat-radio-size;
   left: 0;
   position: absolute;
   top: 0;
   transition: border-color ease 280ms;
-<<<<<<< HEAD
-  width: $md-radio-size;
+  width: $mat-radio-size;
   border: {
     width: 2px;
     style: solid;
     radius: 50%;
   }
-=======
-  width: $mat-radio-size;
->>>>>>> 210ff020
 }
 
 // The inner circle for the radio, shown when checked.
