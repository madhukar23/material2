@import '../core/theming/theming';
@import '../core/style/elevation';
@import '../core/style/checkbox-common';
@import '../core/ripple/ripple';

// Manual calculation done on SVG
$_mat-checkbox-mark-path-length: 22.910259;
$_mat-checkbox-indeterminate-checked-easing-function: cubic-bezier(0.14, 0, 0, 1);

// The ripple size of the checkbox
$_mat-checkbox-ripple-size: 15px;

// The amount of spacing between the checkbox and its label.
$_mat-checkbox-item-spacing: $mat-toggle-padding;

// The width of the line used to draw the checkmark / mixedmark.
$_mat-checkbox-mark-stroke-size: 2 / 15 * $mat-checkbox-size !default;


// Fades in the background of the checkbox when it goes from unchecked -> {checked,indeterminate}.
@keyframes mat-checkbox-fade-in-background {
  0% {
    opacity: 0;
  }

  50% {
    opacity: 1;
  }
}

// Fades out the background of the checkbox when it goes from {checked,indeterminate} -> unchecked.
@keyframes mat-checkbox-fade-out-background {
  0%, 50% {
    opacity: 1;
  }

  100% {
    opacity: 0;
  }
}

// "Draws" in the checkmark when the checkbox goes from unchecked -> checked.
@keyframes mat-checkbox-unchecked-checked-checkmark-path {
  0%, 50% {
    stroke-dashoffset: $_mat-checkbox-mark-path-length;
  }

  50% {
    animation-timing-function: $mat-linear-out-slow-in-timing-function;
  }

  100% {
    stroke-dashoffset: 0;
  }
}

// Horizontally expands the mixedmark when the checkbox goes from unchecked -> indeterminate.
@keyframes mat-checkbox-unchecked-indeterminate-mixedmark {
  0%, 68.2% {
    transform: scaleX(0);
  }

  68.2% {
    animation-timing-function: cubic-bezier(0, 0, 0, 1);
  }

  100% {
    transform: scaleX(1);
  }
}

// "Erases" the checkmark when the checkbox goes from checked -> unchecked.
@keyframes mat-checkbox-checked-unchecked-checkmark-path {
  from {
    animation-timing-function: $mat-fast-out-linear-in-timing-function;
    stroke-dashoffset: 0;
  }

  to {
    stroke-dashoffset: $_mat-checkbox-mark-path-length * -1;
  }
}


// Rotates and fades out the checkmark when the checkbox goes from checked -> indeterminate. This
// animation helps provide the illusion of the checkmark "morphing" into the mixedmark.
@keyframes mat-checkbox-checked-indeterminate-checkmark {
  from {
    animation-timing-function: $mat-linear-out-slow-in-timing-function;
    opacity: 1;
    transform: rotate(0deg);
  }

  to {
    opacity: 0;
    transform: rotate(45deg);
  }
}

// Rotates and fades the checkmark back into position when the checkbox goes from indeterminate ->
// checked. This animation helps provide the illusion that the mixedmark is "morphing" into the
// checkmark.
@keyframes mat-checkbox-indeterminate-checked-checkmark {
  from {
    animation-timing-function: $_mat-checkbox-indeterminate-checked-easing-function;
    opacity: 0;
    transform: rotate(45deg);
  }

  to {
    opacity: 1;
    transform: rotate(360deg);
  }
}

// Rotates and fades in the mixedmark when the checkbox goes from checked -> indeterminate. This
// animation, similar to mat-checkbox-checked-indeterminate-checkmark, helps provide an illusion
// of "morphing" from checkmark -> mixedmark.
@keyframes mat-checkbox-checked-indeterminate-mixedmark {
  from {
    animation-timing-function: $mat-linear-out-slow-in-timing-function;
    opacity: 0;
    transform: rotate(-45deg);
  }

  to {
    opacity: 1;
    transform: rotate(0deg);
  }
}

// Rotates and fades out the mixedmark when the checkbox goes from indeterminate -> checked. This
// animation, similar to mat-checkbox-indeterminate-checked-checkmark, helps provide an illusion
// of "morphing" from mixedmark -> checkmark.
@keyframes mat-checkbox-indeterminate-checked-mixedmark {
  from {
    animation-timing-function: $_mat-checkbox-indeterminate-checked-easing-function;
    opacity: 1;
    transform: rotate(0deg);
  }

  to {
    opacity: 0;
    transform: rotate(315deg);
  }
}


// Horizontally collapses and fades out the mixedmark when the checkbox goes from indeterminate ->
// unchecked.
@keyframes mat-checkbox-indeterminate-unchecked-mixedmark {
  0% {
    animation-timing-function: linear;
    opacity: 1;
    transform: scaleX(1);
  }

  32.8%, 100% {
    opacity: 0;
    transform: scaleX(0);
  }
}

// Applied to elements that cover the checkbox's entire inner container.
%mat-checkbox-cover-element {
  bottom: 0;
  left: 0;
  position: absolute;
  right: 0;
  top: 0;
}

// Applied to elements that are considered "marks" within the checkbox, e.g. the checkmark and
// the mixedmark.
%mat-checkbox-mark {
  $width-padding-inset: 2 * $mat-checkbox-border-width;
  width: calc(100% - #{$width-padding-inset});
}

// Applied to elements that appear to make up the outer box of the checkmark, such as the frame
// that contains the border and the actual background element that contains the marks.
%mat-checkbox-outer-box {
  @extend %mat-checkbox-cover-element;
  border-radius: 2px;
  box-sizing: border-box;
  pointer-events: none;
}

.mat-checkbox {
  cursor: pointer;
  font-family: $mat-font-family;

  // Animation
  transition: background $swift-ease-out-duration $swift-ease-out-timing-function,
              mat-elevation-transition-property-value();
}

.mat-checkbox-layout {
  // `cursor: inherit` ensures that the wrapper element gets the same cursor as the md-checkbox
  // (e.g. pointer by default, regular when disabled), instead of the browser default.
  cursor: inherit;
  align-items: baseline;
  vertical-align: middle;
  display: inline-flex;
}

.mat-checkbox-inner-container {
  display: inline-block;
  height: $mat-checkbox-size;
  line-height: 0;
  margin: auto;
  margin-right: $_mat-checkbox-item-spacing;
  order: 0;
  position: relative;
  vertical-align: middle;
  white-space: nowrap;
  width: $mat-checkbox-size;
  flex-shrink: 0;

  [dir='rtl'] & {
    margin: {
      left: $_mat-checkbox-item-spacing;
      right: auto;
    }
  }
}

// TODO(kara): Remove this style when fixing vertical baseline
.mat-checkbox-layout .mat-checkbox-label {
  line-height: 24px;
}

.mat-checkbox-frame {
  @extend %mat-checkbox-outer-box;

  background-color: transparent;
<<<<<<< HEAD
  transition: border-color $md-checkbox-transition-duration $md-linear-out-slow-in-timing-function;
  will-change: border-color;
  border: {
    width: $md-checkbox-border-width;
    style: solid;
  }
=======
  border: $mat-checkbox-border-width solid;
  transition: border-color $mat-checkbox-transition-duration $mat-linear-out-slow-in-timing-function;
>>>>>>> 210ff020
}

.mat-checkbox-background {
  @extend %mat-checkbox-outer-box;

  align-items: center;
  display: inline-flex;
  justify-content: center;
  transition: background-color $mat-checkbox-transition-duration
                  $mat-linear-out-slow-in-timing-function,
              opacity $mat-checkbox-transition-duration $mat-linear-out-slow-in-timing-function;
}

.mat-checkbox-checkmark {
  @extend %mat-checkbox-cover-element;
  @extend %mat-checkbox-mark;

  width: 100%;
}

.mat-checkbox-checkmark-path {
  stroke: {
    dashoffset: $_mat-checkbox-mark-path-length;
    dasharray: $_mat-checkbox-mark-path-length;
    width: $_mat-checkbox-mark-stroke-size;
  }
}

.mat-checkbox-mixedmark {
  @extend %mat-checkbox-mark;

  height: floor($_mat-checkbox-mark-stroke-size);
  opacity: 0;
  transform: scaleX(0) rotate(0deg);
}

.mat-checkbox-label-before {
  .mat-checkbox-inner-container {
    order: 1;
    margin: {
      left: $_mat-checkbox-item-spacing;
      right: auto;
    }

    [dir='rtl'] & {
      margin: {
        left: auto;
        right: $_mat-checkbox-item-spacing;
      }
    }
  }
}

.mat-checkbox-checked {
  .mat-checkbox-checkmark {
    opacity: 1;
  }

  .mat-checkbox-checkmark-path {
    stroke-dashoffset: 0;
  }

  .mat-checkbox-mixedmark {
    transform: scaleX(1) rotate(-45deg);
  }
}

.mat-checkbox-indeterminate {
  .mat-checkbox-checkmark {
    opacity: 0;
    transform: rotate(45deg);
  }

  .mat-checkbox-checkmark-path {
    stroke-dashoffset: 0;
  }

  .mat-checkbox-mixedmark {
    opacity: 1;
    transform: scaleX(1) rotate(0deg);
  }
}


.mat-checkbox-unchecked {
  .mat-checkbox-background {
    background-color: transparent;
  }
}

.mat-checkbox-disabled {
  cursor: default;
}

.mat-checkbox-anim {
  $indeterminate-change-duration: 500ms;

  &-unchecked-checked {
    .mat-checkbox-background {
      animation: $mat-checkbox-transition-duration * 2 linear 0ms mat-checkbox-fade-in-background;
    }

    .mat-checkbox-checkmark-path {
      // Instead of delaying the animation, we simply multiply its length by 2 and begin the
      // animation at 50% in order to prevent a flash of styles applied to a checked checkmark
      // as the background is fading in before the animation begins.
      animation:
        $mat-checkbox-transition-duration * 2 linear 0ms mat-checkbox-unchecked-checked-checkmark-path;
    }
  }

  &-unchecked-indeterminate {
    .mat-checkbox-background {
      animation: $mat-checkbox-transition-duration * 2 linear 0ms mat-checkbox-fade-in-background;
    }

    .mat-checkbox-mixedmark {
      animation:
        $mat-checkbox-transition-duration linear 0ms mat-checkbox-unchecked-indeterminate-mixedmark;
    }
  }

  &-checked-unchecked {
    .mat-checkbox-background {
      animation: $mat-checkbox-transition-duration * 2 linear 0ms mat-checkbox-fade-out-background;
    }

    .mat-checkbox-checkmark-path {
      animation:
        $mat-checkbox-transition-duration linear 0ms mat-checkbox-checked-unchecked-checkmark-path;
    }
  }

  &-checked-indeterminate {
    .mat-checkbox-checkmark {
      animation:
        $mat-checkbox-transition-duration linear 0ms mat-checkbox-checked-indeterminate-checkmark;
    }

    .mat-checkbox-mixedmark {
      animation:
        $mat-checkbox-transition-duration linear 0ms mat-checkbox-checked-indeterminate-mixedmark;
    }
  }

  &-indeterminate-checked {
    .mat-checkbox-checkmark {
      animation:
        $indeterminate-change-duration linear 0ms mat-checkbox-indeterminate-checked-checkmark;
    }

    .mat-checkbox-mixedmark {
      animation:
        $indeterminate-change-duration linear 0ms mat-checkbox-indeterminate-checked-mixedmark;
    }
  }

  &-indeterminate-unchecked {
    .mat-checkbox-background {
      animation: $mat-checkbox-transition-duration * 2 linear 0ms mat-checkbox-fade-out-background;
    }

    .mat-checkbox-mixedmark {
      animation:
        $indeterminate-change-duration * 0.6 linear 0ms
        mat-checkbox-indeterminate-unchecked-mixedmark;
    }
  }
}

.mat-checkbox-input {
  // Move the input to the bottom and in the middle.
  // Visual improvement to properly show browser popups when being required.
  bottom: 0;
  left: 50%;
}

.mat-checkbox-ripple {
  position: absolute;
  left: -$_mat-checkbox-ripple-size;
  top: -$_mat-checkbox-ripple-size;
  right: -$_mat-checkbox-ripple-size;
  bottom: -$_mat-checkbox-ripple-size;
  border-radius: 50%;
  z-index: 1;
  pointer-events: none;
}<|MERGE_RESOLUTION|>--- conflicted
+++ resolved
@@ -196,7 +196,7 @@
 }
 
 .mat-checkbox-layout {
-  // `cursor: inherit` ensures that the wrapper element gets the same cursor as the md-checkbox
+  // `cursor: inherit` ensures that the wrapper element gets the same cursor as the mat-checkbox
   // (e.g. pointer by default, regular when disabled), instead of the browser default.
   cursor: inherit;
   align-items: baseline;
@@ -234,17 +234,12 @@
   @extend %mat-checkbox-outer-box;
 
   background-color: transparent;
-<<<<<<< HEAD
-  transition: border-color $md-checkbox-transition-duration $md-linear-out-slow-in-timing-function;
+  transition: border-color $mat-checkbox-transition-duration $mat-linear-out-slow-in-timing-function;
   will-change: border-color;
   border: {
-    width: $md-checkbox-border-width;
+    width: $mat-checkbox-border-width;
     style: solid;
   }
-=======
-  border: $mat-checkbox-border-width solid;
-  transition: border-color $mat-checkbox-transition-duration $mat-linear-out-slow-in-timing-function;
->>>>>>> 210ff020
 }
 
 .mat-checkbox-background {
